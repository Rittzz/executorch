--- conflicted
+++ resolved
@@ -188,45 +188,6 @@
   int64_t num_generated_tokens = ET_UNWRAP(text_token_generator_->generate(
       prompt_tokens, num_prompt_tokens, seq_len, wrapped_callback));
 
-<<<<<<< HEAD
-=======
-    ET_CHECK_OK_OR_RETURN_ERROR(logits_res.error());
-    exec_aten::Tensor& logits_tensor = logits_res.get();
-
-    prev_token = cur_token;
-
-    long sample_start_time_ms = util::time_in_ms();
-    cur_token = text_decoder_runner_->logits_to_token(logits_tensor);
-    stats_.aggregate_sampling_time_ms +=
-        util::time_in_ms() - sample_start_time_ms;
-
-    pos++;
-
-    if (use_kv_cache_) {
-      // update the token tensor. token_data will not be empty.
-      // NOLINTNEXTLINE(facebook-hte-LocalUncheckedArrayBounds)
-      token_data[0] = cur_token;
-    } else {
-      // push it to the back
-      token_data.push_back(cur_token);
-      tokens_managed.resize({1, static_cast<int>(token_data.size())});
-    }
-
-    // data-dependent terminating condition: we have n_eos_ number of EOS
-    if (pos >= num_prompt_tokens && cur_token == eos_id_) {
-      printf("\n");
-      ET_LOG(Info, "\nReached to the end of generation");
-      break;
-    }
-
-    // print the token as string, decode it with the Tokenizer object
-    wrapped_callback(ET_UNWRAP(tokenizer_->decode(prev_token, cur_token)));
-
-    if (shouldStop_) {
-      break;
-    }
-  }
->>>>>>> eb282539
   stats_.inference_end_ms = util::time_in_ms();
   printf("\n");
 
