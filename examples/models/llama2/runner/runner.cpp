--- conflicted
+++ resolved
@@ -130,16 +130,9 @@
   }
 }
 
-<<<<<<< HEAD
 Result<uint64_t> Runner::prefill(
     std::vector<uint64_t>& prompt_tokens,
     int64_t start_pos,
-=======
-Result<exec_aten::Tensor> Runner::prefill(
-    const std::vector<uint64_t>& tokens,
-    ManagedTensor& managed_tokens,
-    ManagedTensor& managed_start_pos,
->>>>>>> 01c30073
     std::function<void(const std::string&)> token_callback) {
   // enable_parallel_prefill_ maybe set even when not using kv cache
   // When kv cache is not used, start pos is ignored
@@ -193,12 +186,7 @@
 
     while (pos < num_prompt_tokens) {
       // Run the model
-<<<<<<< HEAD
       pos_data = start_pos + pos;
-=======
-      Result<exec_aten::Tensor> logits_res = run_model_step(
-          cur_token, managed_tokens, managed_start_pos, num_tokens);
->>>>>>> 01c30073
 
       Result<torch::executor::Tensor> logits_res =
           run_model_step(managed_tokens, managed_start_pos);
@@ -227,12 +215,7 @@
 
 // Given an input token. Set up the inputs for the model and execute a single
 // step. Returning the logits tensor.
-<<<<<<< HEAD
-Result<torch::executor::Tensor> Runner::run_model_step(
-=======
 Result<exec_aten::Tensor> Runner::run_model_step(
-    int64_t input_token,
->>>>>>> 01c30073
     ManagedTensor& managed_tokens,
     ManagedTensor& managed_start_pos) {
   // ET_LOG(Info, "Input token %" PRIu64, input_token);
@@ -361,13 +344,8 @@
   // Generate our tokens
   while (pos < seq_len - 1) {
     // Run the model
-<<<<<<< HEAD
-    Result<torch::executor::Tensor> logits_res =
+    Result<exec_aten::Tensor> logits_res =
         run_model_step(tokens_managed, start_pos_managed);
-=======
-    Result<exec_aten::Tensor> logits_res =
-        run_model_step(cur_token, tokens_managed, start_pos_managed, seq_len);
->>>>>>> 01c30073
 
     ET_CHECK_OK_OR_RETURN_ERROR(logits_res.error());
     exec_aten::Tensor& logits_tensor = logits_res.get();
