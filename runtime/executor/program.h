/*
 * Copyright (c) Meta Platforms, Inc. and affiliates.
 * All rights reserved.
 *
 * This source code is licensed under the BSD-style license found in the
 * LICENSE file in the root directory of this source tree.
 */

#pragma once

#include <cinttypes>
#include <cstdint>

#include <executorch/runtime/core/data_loader.h>
#include <executorch/runtime/core/error.h>
#include <executorch/runtime/core/event_tracer.h>
#include <executorch/runtime/core/freeable_buffer.h>
#include <executorch/runtime/core/result.h>
#include <executorch/runtime/executor/memory_manager.h>
#include <executorch/runtime/executor/method.h>
#include <executorch/runtime/executor/method_meta.h>
#include <executorch/runtime/platform/compiler.h>

// Forward declare flatbuffer types. This is a public header and must not
// include the generated flatbuffer header.
namespace executorch_flatbuffer {
struct Program;
} // namespace executorch_flatbuffer

namespace executorch {
namespace runtime {

namespace testing {
// Provides test access to private Program methods.
class ProgramTestFriend;
} // namespace testing

namespace deserialization {
// Provides Tensor deserializaiton access to private Program methods.
class TensorParser;
} // namespace deserialization

/**
 * A deserialized ExecuTorch program binary.
 */
class Program final {
 public:
  /**
   * Types of validation that the Program can do before parsing the data.
   */
  enum class Verification : uint8_t {
    /**
     * Do minimal verification of the data, ensuring that the header appears
     * correct.
     *
     * Has minimal runtime overhead.
     */
    Minimal,
    /**
     * Do full verification of the data, ensuring that internal pointers are
     * self-consistent and that the data has not been truncated or obviously
     * corrupted. May not catch all types of corruption, but should guard
     * against illegal memory operations during parsing.
     *
     * Will have higher runtime overhead, scaling with the complexity of the
     * proram data.
     */
    InternalConsistency,
  };

  /**
   * Loads a Program from the provided loader. The Program will hold a pointer
   * to the loader, which must outlive the returned Program instance.
   *
   * @param[in] loader The source to load program data from. The Program will
   *     hold a pointer to this loader, which must outlive the returned Program
   *     instance.
   * @param[in] verification The type of verification to do before returning
   *     success.
   */
  __ET_NODISCARD static Result<Program> load(
      DataLoader* loader,
      Verification verification = Verification::Minimal);

  /// DEPRECATED: Use the lowercase `load()` instead.
  __ET_DEPRECATED __ET_NODISCARD static Result<Program> Load(
      DataLoader* loader,
      Verification verification = Verification::Minimal) {
    return load(loader, verification);
  }

  // Movable, to be compatible with Result.
  Program(Program&&) noexcept = default;
  ~Program() = default;

  /**
   * Get the constant buffer inside Program with index buffer_idx.
   * @param[in] buffer_idx the index of the buffer in the constant_buffer.
   * @param[in] nbytes the number of bytes to read from the buffer.
   * @return The buffer with corresponding index.
   */
  Result<const void*> get_constant_buffer_data(size_t buffer_idx, size_t nbytes)
      const;

  /**
   * Returns the number of methods in the program.
   */
  size_t num_methods() const;

  /**
   * Returns the name of the method at particular index.
   *
   * @param[in] method_index The index of the method name to retrieve. Must be
   * less than the value returned by `num_methods()`.
   *
   * @returns The name of the requested method. The pointer is owned by the
   * Program, and has the same lifetime as the Program.
   */
  Result<const char*> get_method_name(size_t method_index) const;

  /**
   * Loads the named method and prepares it for execution.
   *
   * @param[in] method_name The name of the method to load.
   * @param[in] memory_manager The allocators to use during initialization and
   *     execution of the loaded method.
   * @param[in] event_tracer The event tracer to use for this method run.
   *
   * @returns The loaded method on success, or an error on failure.
   */
  Result<Method> load_method(
      const char* method_name,
      MemoryManager* memory_manager,
      EventTracer* event_tracer = nullptr) const;

  /**
   * Gathers metadata for the named method.
   *
   * @param[in] method_name The name of the method to get metadata for.
   */
  Result<MethodMeta> method_meta(const char* method_name) const;

  /**
   * DEPRECATED: Get the pytree encoding string for the output. Deprecated as
   * this functionality will eventually move out of the core program into a
   * higher level structure, but that does not exist at this time.
   * @param[in] method_name The name of the method to get the encoding for.
   *
   * @return The pytree encoding string for the output
   */
  __ET_DEPRECATED Result<const char*> get_output_flattening_encoding(
      const char* method_name = "forward") const;

  /**
   * Describes the presence of an ExecuTorch program header.
   */
  enum HeaderStatus {
    /**
     * An ExecuTorch program header is present, and its version is compatible
     * with this version of the runtime.
     */
    CompatibleVersion,

    /**
     * An ExecuTorch program header is present, but its version is not
     * compatible with this version of the runtime.
     */
    IncompatibleVersion,

    /**
     * An ExecuTorch program header is not present.
     */
    NotPresent,

    /**
     * The data provided was too short to find the program header.
     */
    ShortData,
  };

  /**
   * The minimum number of bytes necessary for calls to `check_header`.
   */
  static constexpr size_t kMinHeadBytes = 64;

  /**
   * Looks for an ExecuTorch program header in the provided data.
   *
   * @param[in] data The data from the beginning of a file that might contain
   *     an ExecuTorch program.
   * @param[in] size The size of `data` in bytes. Must be >= `kMinHeadBytes`.
   *
   * @returns A value describing the presence of a header in the data.
   */
  static HeaderStatus check_header(const void* data, size_t size);

 private:
  // Let some classes call these private methods.
  friend class BackendDelegate;
  friend class Executor;
  friend class Method;
<<<<<<< HEAD
  friend class executorch::runtime::testing::ProgramTestFriend;
=======
  friend class deserialization::TensorParser;
  friend class torch::executor::testing::ProgramTestFriend;
>>>>>>> 09ab2f3f

  const executorch_flatbuffer::Program* get_internal_program() const {
    return internal_program_;
  }

  // Used by Method to look up entries in the delegate data table.
  Error get_backend_delegate_data(
      size_t index,
      const void** out_data,
      size_t* out_size) const;

  /**
   * Loads a segment by index.
   *
   * @param[in] segment_info Struct containing an index to load from the
   * Program.segments list. The other fields of the struct, such as
   * `segment_type` and `descriptor`, need to also be correct.
   *
   * @returns The data as a FreeableBuffer, if the index is valid.
   * @retval Error::NotFound The program does not contain any segments or the
   *     index is out of range.
   * @returns Other errors depending on the implementation of
   *     DataLoader: The Program.segment table is inconsistent, or the
   *     data cannot be accessed.
   */
  __ET_NODISCARD Result<FreeableBuffer> LoadSegment(
      const DataLoader::SegmentInfo& segment_info) const;

  /**
   * Loads a portion of a mutable segment into the provided buffer.
   *
   * @param[in] mutable_data_segments_index The index into the
   * mutable_data_segments_array.
   * @param[in] offset_index The index into the segment's offsets array.
   * @param[in] size The number of bytes to load.
   * @param[in] buffer The buffer to load data into. Must point to at least
   * `size` bytes of memory.
   *
   * @returns An error code on if the load was successful.
   * @retval Error::Ok The load was successful.
   * @retval Error::NotFound The program does not contain any segments or the
   *     indices are out of range.
   * @returns Other errors depending on the implementation of
   *     DataLoader: The Program.segment table is inconsistent, or the
   *     data cannot be accessed.
   */
  __ET_NODISCARD Error load_mutable_subsegment_into(
      size_t mutable_data_segments_index,
      size_t offset_index,
      size_t size,
      void* buffer) const;

 private:
  Program(
      DataLoader* loader,
      size_t segment_base_offset,
      FreeableBuffer&& program_data,
      const executorch_flatbuffer::Program* internal_program,
      FreeableBuffer&& constant_segment_data)
      : program_data_(std::move(program_data)),
        // Don't need the loader if there are no segments.
        loader_(segment_base_offset > 0 ? loader : nullptr),
        internal_program_(internal_program),
        segment_base_offset_(segment_base_offset),
        constant_segment_data_(std::move(constant_segment_data)) {}

  // Not copyable or assignable.
  Program(const Program& rhs) = delete;
  Program& operator=(Program&& rhs) noexcept = delete;
  Program& operator=(const Program& rhs) = delete;

  /// The serialized program data. Tensors will point directly into this buffer.
  FreeableBuffer program_data_;

  /// Used to load segment data. Null if there are no segments.
  DataLoader* loader_;

  /// The flatbuffer representation of the program. Must not be exposed to
  /// users.
  const executorch_flatbuffer::Program* internal_program_;

  /// The offset to the first segment, in bytes. If zero, no segments should
  /// be present in internal_program_.
  size_t segment_base_offset_;

  /// Constant segment data.
  FreeableBuffer constant_segment_data_;
};

} // namespace runtime
} // namespace executorch

namespace torch {
namespace executor {
// TODO(T197294990): Remove these deprecated aliases once all users have moved
// to the new `::executorch` namespaces.
using ::executorch::runtime::Program;
} // namespace executor
} // namespace torch<|MERGE_RESOLUTION|>--- conflicted
+++ resolved
@@ -199,12 +199,8 @@
   friend class BackendDelegate;
   friend class Executor;
   friend class Method;
-<<<<<<< HEAD
-  friend class executorch::runtime::testing::ProgramTestFriend;
-=======
   friend class deserialization::TensorParser;
-  friend class torch::executor::testing::ProgramTestFriend;
->>>>>>> 09ab2f3f
+  friend class testing::ProgramTestFriend;
 
   const executorch_flatbuffer::Program* get_internal_program() const {
     return internal_program_;
