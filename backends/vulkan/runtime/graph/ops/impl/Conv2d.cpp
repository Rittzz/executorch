/*
 * Copyright (c) Meta Platforms, Inc. and affiliates.
 * All rights reserved.
 *
 * This source code is licensed under the BSD-style license found in the
 * LICENSE file in the root directory of this source tree.
 */

#include <executorch/backends/vulkan/runtime/graph/ops/OperatorRegistry.h>

#include <executorch/backends/vulkan/runtime/graph/ops/impl/Staging.h>

#include <executorch/backends/vulkan/runtime/graph/ops/utils/StagingUtils.h>

#include <executorch/backends/vulkan/runtime/graph/ops/impl/utils/KernelUtils.h>
#include <executorch/backends/vulkan/runtime/graph/ops/impl/utils/TensorUtils.h>

#include <executorch/backends/vulkan/runtime/graph/ops/utils/ShaderNameUtils.h>

namespace vkcompute {

void resize_conv2d_node(
    ComputeGraph* graph,
    const std::vector<ArgGroup>& args,
    const std::vector<ValueRef>& extra_args) {
  vTensor& out = graph->get_val(args[0].refs[0]).toTensor();
  vTensor& self = graph->get_val(args[1].refs[0]).toTensor();

  size_t ndim = self.sizes().size();
  std::vector<int64_t> new_out_sizes(ndim);
  const bool transposed = graph->get_val(extra_args[4]).toBool();

  // Batch, Channel
  if (ndim == 4) {
    new_out_sizes.at(ndim - 4) = self.sizes().at(ndim - 4);
  }
  const auto& weight_sizes = graph->get_val(extra_args[0]).toTensorRef().sizes;
  new_out_sizes.at(ndim - 3) =
      transposed ? weight_sizes.at(ndim - 3) : weight_sizes.at(ndim - 4);

  // Height, Width
  const auto& new_out_sizes_hw = calc_out_sizes_hw(
      *graph,
      self.sizes(),
      extra_args[0],
      /*kernel_size_only = */ false,
      {extra_args[1], extra_args[2], extra_args[3], extra_args[5]},
      transposed);
  new_out_sizes.at(ndim - 2) = new_out_sizes_hw.at(0);
  new_out_sizes.at(ndim - 1) = new_out_sizes_hw.at(1);

  out.virtual_resize(new_out_sizes);
}

ValueRef prepack_biases(
    ComputeGraph& graph,
    const ValueRef vref,
    const ValueRef weight,
    const bool transposed) {
  TensorRef& tref = graph.get_val(weight).toTensorRef();
  const int64_t out_channels = transposed ? tref.sizes.at(1) : tref.sizes.at(0);

<<<<<<< HEAD
  ValueRef v = graph.add_tensor(
      {out_channels},
      tref.dtype,
      api::StorageType::TEXTURE_2D,
      api::GPUMemoryLayout::TENSOR_WIDTH_PACKED);
=======
  ValueRef v = graph.add_tensor_like(vref, api::kTexture2D, api::kWidthPacked);
>>>>>>> daacbe20
  vTensor& t = graph.get_val(v).toTensor();

  api::ShaderInfo shader = get_nchw_to_image_shader(t);

  api::utils::uvec3 global_size = t.extents();
  api::utils::uvec3 local_size = adaptive_work_group_size(global_size);

  graph.prepack_nodes().emplace_back(new PrepackNode(
      graph,
      shader,
      global_size,
      local_size,
      vref,
      v,
      {t.gpu_sizes_ubo(), t.cpu_sizes_ubo()}));

  return v;
}

enum class Conv2dMethod : uint8_t {
  Depthwise,
  Pointwise,
  SlidingWindow,
  Transposed,
};

api::ShaderInfo get_conv2d_shader(
    ComputeGraph& graph,
    const vTensor& t_out,
    const bool prepack_weights,
    const Conv2dMethod method,
    const ValueRef weight) {
  std::stringstream kernel_name;
  switch (method) {
    case Conv2dMethod::Depthwise:
      kernel_name << "conv2d_dw";
      if (!prepack_weights) {
        const auto& weight_sizes = graph.get_val(weight).toTensorRef().sizes;
        if (weight_sizes.at(2) == 3 && weight_sizes.at(3) == 3) {
          kernel_name << "_output_tile_3x3";
        }
        if (weight_sizes.at(2) == 5 && weight_sizes.at(3) == 5) {
          kernel_name << "_output_tile_5x5";
        }
      }
      break;
    case Conv2dMethod::Pointwise:
      if (prepack_weights) {
        kernel_name << "conv2d";
      } else {
        kernel_name << "conv2d_pw";
      }
      break;
    case Conv2dMethod::SlidingWindow:
      kernel_name << "conv2d";
      break;
    case Conv2dMethod::Transposed:
      kernel_name << "conv_transpose2d";
      break;
  }
  if (prepack_weights) {
    kernel_name << "_prepack_weights";
  }
  apply_dtype_suffix(kernel_name, t_out);

  return VK_KERNEL_FROM_STR(kernel_name.str());
}

std::vector<int64_t> get_final_sizes(
    const std::vector<int64_t>& original_sizes,
    const Conv2dMethod method) {
  int64_t batch_padded =
      api::utils::align_up(api::utils::val_at(-4, original_sizes), INT64_C(4));
  int64_t channels_padded =
      api::utils::align_up(api::utils::val_at(-3, original_sizes), INT64_C(4));
  int64_t channels = api::utils::val_at(-3, original_sizes);
  int64_t height = api::utils::val_at(-2, original_sizes);
  int64_t width = api::utils::val_at(-1, original_sizes);

  switch (method) {
    case Conv2dMethod::Depthwise:
      return std::vector<int64_t>{
          4, batch_padded * channels / 4, height * width};
    case Conv2dMethod::Pointwise:
    case Conv2dMethod::SlidingWindow:
      return std::vector<int64_t>{
          4, batch_padded * height / 4, channels_padded * width};
    case Conv2dMethod::Transposed:
      return std::vector<int64_t>{
          4, channels_padded * height / 4, batch_padded * width};
  }
}

std::vector<int64_t> get_padded_sizes(
    const std::vector<int64_t>& original_sizes,
    const Conv2dMethod method) {
  int64_t batch_padded =
      api::utils::align_up(api::utils::val_at(-4, original_sizes), INT64_C(4));
  int64_t channels_padded =
      api::utils::align_up(api::utils::val_at(-3, original_sizes), INT64_C(4));

  switch (method) {
    case Conv2dMethod::Depthwise:
      return std::vector<int64_t>{-1, batch_padded};
    case Conv2dMethod::Pointwise:
    case Conv2dMethod::SlidingWindow:
    case Conv2dMethod::Transposed:
      return std::vector<int64_t>{batch_padded, channels_padded};
  }
}

ValueRef prepack_weights(
    ComputeGraph& graph,
    const ValueRef vref,
    const Conv2dMethod method) {
  const auto original_sizes = graph.get_val(vref).toTensorRef().sizes;
  const auto& final_sizes = get_final_sizes(original_sizes, method);

  ValueRef v = graph.add_tensor(
      final_sizes,
      graph.get_val(vref).toTensorRef().dtype,
      api::kTexture2D,
      api::kChannelsPacked);
  vTensor& t = graph.get_val(v).toTensor();

  api::utils::uvec3 global_size = t.extents();
  api::utils::uvec3 local_size = adaptive_work_group_size(global_size);

  api::ShaderInfo shader =
      get_conv2d_shader(graph, t, /*prepack_weights = */ true, method, vref);

  const auto& padded_sizes = get_padded_sizes(original_sizes, method);

  graph.prepack_nodes().emplace_back(new PrepackNode(
      graph,
      shader,
      global_size,
      local_size,
      vref,
      v,
      {t.gpu_sizes_ubo(),
       graph.create_params_buffer(
           api::utils::make_ivec4(original_sizes, /*reverse = */ true)),
       graph.create_params_buffer(
           api::utils::make_ivec2(padded_sizes, /*reverse = */ true))}));

  return v;
}

void check_conv2d_args(const vTensor& in, const vTensor& out) {
  if (in.sizes().at(0) > 1) {
    VK_THROW(
        "aten.convolution.default: input batch size > 1 is not supported yet!");
  }
  VK_CHECK_COND(check_memory_layout_is(in, api::kChannelsPacked));
  VK_CHECK_COND(check_memory_layout_is(out, api::kChannelsPacked));
}

struct Conv2dParams final {
  api::utils::ivec2 overlay_region;
  int in_group_size;
};

Conv2dParams create_conv2d_params(
    ComputeGraph& graph,
    const ValueRef weight,
    const KernelParams& p,
    const bool transposed) {
  const auto& overlay_region = api::utils::make_ivec2({
      p.kernel_size.data[0] +
          (p.kernel_size.data[0] - 1) * (p.dilation.data[0] - 1),
      p.kernel_size.data[1] +
          (p.kernel_size.data[1] - 1) * (p.dilation.data[1] - 1),
  });
  const auto& weight_sizes = graph.get_val(weight).toTensorRef().sizes;
  const int32_t in_group_size =
      api::utils::safe_downcast<int32_t>(api::utils::align_up(
          transposed ? weight_sizes.at(0) : weight_sizes.at(1), INT64_C(4)));
  return {overlay_region, in_group_size};
}

void check_conv2d_params(const KernelParams& p, const bool transposed) {
  if (transposed) {
    if (p.dilation.data[0] > 1 || p.dilation.data[1] > 1) {
      VK_THROW(
          "aten.convolution.default: transposed = true, dilation > 1 is not supported yet!");
    }
  }
  if ((p.padding.data[0] > 0 && p.kernel_size.data[0] > 1 &&
       p.dilation.data[0] > 1) ||
      (p.padding.data[1] > 0 && p.kernel_size.data[1] > 1 &&
       p.dilation.data[1] > 1)) {
    VK_THROW(
        "aten.convolution.default: padding > 0 while dilation, kernel_size > 1 is not supported yet!");
  }
}

Conv2dMethod get_conv2d_method(
    ComputeGraph& graph,
    const ValueRef weight,
    const int64_t groups,
    const bool transposed) {
  const auto& weight_sizes = graph.get_val(weight).toTensorRef().sizes;
  if (!transposed && weight_sizes.at(0) == groups && weight_sizes.at(1) == 1) {
    return Conv2dMethod::Depthwise;
  }
  if (groups > 1) {
    VK_THROW("aten.convolution.default: groups > 1 is not supported yet!");
  }
  if (transposed) {
    return Conv2dMethod::Transposed;
  }
  if (weight_sizes.at(2) == 1 && weight_sizes.at(3) == 1) {
    return Conv2dMethod::Pointwise;
  }
  return Conv2dMethod::SlidingWindow;
}

void add_conv2d_node(
    ComputeGraph& graph,
    const ValueRef in,
    const ValueRef weight,
    const ValueRef bias,
    const ValueRef stride,
    const ValueRef padding,
    const ValueRef dilation,
    const ValueRef transposed,
    const ValueRef output_padding,
    const ValueRef groups,
    const ValueRef out) {
  const bool transposed_val = graph.get_val(transposed).toBool();
  const int64_t groups_val = graph.get_val(groups).toInt();

  const Conv2dMethod method =
      get_conv2d_method(graph, weight, groups_val, transposed_val);

  ValueRef arg_in = prepack_if_tensor_ref(graph, in);
  ValueRef arg_weight = prepack_weights(graph, weight, method);
  ValueRef arg_bias = prepack_biases(graph, bias, weight, transposed_val);

  vTensor& t_in = graph.get_val(arg_in).toTensor();
  vTensor& t_out = graph.get_val(out).toTensor();
  check_conv2d_args(t_in, t_out);

  api::utils::uvec3 global_size = t_out.virtual_extents();
  api::utils::uvec3 local_size = adaptive_work_group_size(global_size);

  KernelParams kernel_params = create_kernel_params(
      graph,
      weight,
      /*kernel_size_only = */ false,
      stride,
      padding,
      dilation);
  Conv2dParams extra_params =
      create_conv2d_params(graph, weight, kernel_params, transposed_val);

  check_conv2d_params(kernel_params, transposed_val);

  api::ShaderInfo shader = get_conv2d_shader(
      graph, t_out, /*prepack_weights = */ false, method, weight);

  graph.execute_nodes().emplace_back(new ExecuteNode(
      graph,
      shader,
      global_size,
      local_size,
      // Inputs and Outputs
      {{out, api::MemoryAccessType::WRITE},
       {{arg_in, arg_weight, arg_bias}, api::MemoryAccessType::READ}},
      // Shader params buffers
      {
          t_out.extents_ubo(),
          t_in.extents_ubo(),
          graph.create_params_buffer(kernel_params),
          graph.create_params_buffer(extra_params),
      },
      // Resizing
      resize_conv2d_node,
      {weight, stride, padding, dilation, transposed, output_padding}));
}

void conv2d(ComputeGraph& graph, const std::vector<ValueRef>& args) {
  return add_conv2d_node(
      graph,
      args[0],
      args[1],
      args[2],
      args[3],
      args[4],
      args[5],
      args[6],
      args[7],
      args[8],
      args[9]);
}

REGISTER_OPERATORS {
  VK_REGISTER_OP(aten.convolution.default, conv2d);
}

} // namespace vkcompute<|MERGE_RESOLUTION|>--- conflicted
+++ resolved
@@ -60,15 +60,8 @@
   TensorRef& tref = graph.get_val(weight).toTensorRef();
   const int64_t out_channels = transposed ? tref.sizes.at(1) : tref.sizes.at(0);
 
-<<<<<<< HEAD
   ValueRef v = graph.add_tensor(
-      {out_channels},
-      tref.dtype,
-      api::StorageType::TEXTURE_2D,
-      api::GPUMemoryLayout::TENSOR_WIDTH_PACKED);
-=======
-  ValueRef v = graph.add_tensor_like(vref, api::kTexture2D, api::kWidthPacked);
->>>>>>> daacbe20
+      {out_channels}, tref.dtype, api::kTexture2D, api::kWidthPacked);
   vTensor& t = graph.get_val(v).toTensor();
 
   api::ShaderInfo shader = get_nchw_to_image_shader(t);
