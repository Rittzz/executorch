--- conflicted
+++ resolved
@@ -140,14 +140,9 @@
 }
 
 BUILD_AAR_DIR="$(mktemp -d)"
-export BUILD_AAR_DIR
-<<<<<<< HEAD
-ANDROID_ABIS=("x86_64")
-=======
 if [ -z "$ANDROID_ABIS" ]; then
   ANDROID_ABIS=("arm64-v8a" "x86_64")
 fi
->>>>>>> 6ccb290c
 export ANDROID_ABIS
 
 ARTIFACTS_DIR_NAME="$1"
